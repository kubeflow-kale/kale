--- conflicted
+++ resolved
@@ -92,11 +92,7 @@
     mt_overrides_group_dict = {a.dest: getattr(args, a.dest, None)
                                for a in mt_overrides_group._group_actions
                                if getattr(args, a.dest, None) is not None}
-<<<<<<< HEAD
-
-=======
     print(f"mt_overrides_group_dict: {mt_overrides_group_dict}")
->>>>>>> 2430bc0d
     processor = NotebookProcessor(args.nb, mt_overrides_group_dict)
     pipeline = processor.run()
     imports_and_functions = processor.get_imports_and_functions()
