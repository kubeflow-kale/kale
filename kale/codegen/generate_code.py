--- conflicted
+++ resolved
@@ -32,29 +32,17 @@
             continue
 
         if v['type'] == 'pvc':
-<<<<<<< HEAD
             par_name = "vol_{}".format(v['mount_point'].replace('/', '_').strip('_'))
-            pipeline_parameters[par_name] = ('str', v['name'])
+            volume_parameters[par_name] = ('str', v['name'])
         elif v['type'] == 'new_pvc':
             rok_url = v['annotations'].get("rok/origin")
             if rok_url is not None:
                 par_name = "rok_{}_url".format(v['name'].replace('-', '_'))
-                pipeline_parameters[par_name] = ('str', rok_url)
+                volume_parameters[par_name] = ('str', rok_url)
         else:
             raise ValueError("Unknown volume type: {}".format(v['type']))
-=======
-            par_name = f"vol_{v['mount_point'].replace('/', '_').strip('_')}"
-            volume_parameters[par_name] = ('str', v['name'])
-        elif v['type'] == 'new_pvc':
-            rok_url = v['annotations'].get("rok/origin")
-            if rok_url is not None:
-                par_name = f"rok_{v['name'].replace('-', '_')}_url"
-                volume_parameters[par_name] = ('str', rok_url)
-        else:
-            raise ValueError(f"Unknown volume type: {v['type']}")
     return volume_parameters
 
->>>>>>> ef6a3e38
 
 def get_marshal_data(wd, volumes, nb_path):
     """Get the marshal volume path, if needed.
@@ -112,81 +100,10 @@
     # wrap in quotes every parameter - required by kfp
     pipeline_args = ', '.join(["{}='{}'".format(arg, pipeline_parameters[arg][1])
                                for arg in pipeline_parameters])
-<<<<<<< HEAD
-    # arguments are actually the pipeline arguments. Since we don't know precisely in which pipeline
-    # steps they are needed we just pass them to every one. The assumption is that these variables
-    # were treated as constants notebook-wise.
-    function_args = ', '.join(["{}: {}".format(arg,pipeline_parameters[arg][0]) for arg in pipeline_parameters])
-
-    # Order the pipeline topologically to cycle through the DAG
-    for block_name in nx.topological_sort(nb_graph):
-        # first create the function
-        function_template = template_env.get_template('function_template.txt')
-        block_data = nb_graph.nodes(data=True)[block_name]
-
-        # check if the block has any ancestors
-        predecessors = list(nb_graph.predecessors(block_name))
-        args = list()
-        if len(predecessors) > 0:
-            for a in predecessors:
-                args.append("{}_task".format(a))
-        function_prevs[block_name] = args
-
-        function_blocks.append(function_template.render(
-            pipeline_name=metadata['pipeline_name'],
-            function_name=block_name,
-            function_args=function_args,
-            function_blocks=[block_data['source']],
-            in_variables=block_data['ins'],
-            out_variables=block_data['outs'],
-            marshal_path=marshal_path,
-            auto_snapshot=auto_snapshot,
-            nb_path=nb_path
-        ))
-        function_names.append(block_name)
-
-    leaf_nodes = [x for x in nb_graph.nodes() if nb_graph.out_degree(x) == 0]
-
-    if auto_snapshot:
-        final_auto_snapshot_name = 'final_auto_snapshot'
-        function_blocks.append(function_template.render(
-            pipeline_name=metadata['pipeline_name'],
-            function_name=final_auto_snapshot_name,
-            function_args=function_args,
-            function_blocks=[],
-            in_variables=set(),
-            out_variables=set(),
-            marshal_path=marshal_path,
-            auto_snapshot=auto_snapshot,
-            nb_path=nb_path
-        ))
-        function_names.append(final_auto_snapshot_name)
-        function_prevs[final_auto_snapshot_name] = ["{}_task".format(x)
-                                                    for x in leaf_nodes]
-
-    pipeline_template = template_env.get_template('pipeline_template.txt')
-    pipeline_code = pipeline_template.render(
-        block_functions=function_blocks,
-        block_functions_names=function_names,
-        block_function_prevs=function_prevs,
-        experiment_name=metadata['experiment_name'],
-        pipeline_name=metadata['pipeline_name'],
-        pipeline_description=metadata.get('pipeline_description', ''),
-        pipeline_arguments=pipeline_args,
-        pipeline_arguments_names=', '.join(pipeline_args_names),
-        docker_base_image=metadata.get('docker_image', ''),
-        volumes=volumes,
-        leaf_nodes=leaf_nodes,
-        working_dir=metadata.get('abs_working_dir', None),
-        marshal_volume=marshal_volume,
-        marshal_path=marshal_path,
-        auto_snapshot=auto_snapshot
-    )
-=======
     # Arguments are the pipeline arguments. Since we don't know precisely in
     # what pipeline steps they are needed, we just pass them to every one.
     # We assume there variables were not re-assigned throughout the notebook
-    function_args = ', '.join([f"{arg}: {pipeline_parameters[arg][0]}"
+    function_args = ', '.join(["{}: {}".format(arg, pipeline_parameters[arg][0])
                                for arg in pipeline_parameters])
     return {
         'pipeline_args_names': pipeline_args_names,
@@ -194,7 +111,6 @@
         'function_args': function_args
     }
 
->>>>>>> ef6a3e38
 
 def pipeline_dependencies_tasks(g):
     """Generate a dictionary of Pipeline dependencies.
@@ -206,7 +122,7 @@
     """
     deps = dict()
     for step_name in nx.topological_sort(g):
-        deps[step_name] = [f"{pred}_task"
+        deps[step_name] = ["{}_task".format(pred)
                            for pred in g.predecessors(step_name)]
     return deps
 
