--- conflicted
+++ resolved
@@ -101,12 +101,8 @@
         stream_handler.setFormatter(formatter)
 
         self.log_dir_path = Path(".")
-<<<<<<< HEAD
-        file_handler = logging.FileHandler(filename=self.log_dir_path.__str__() + '/kale.log', mode='a')
-=======
         file_handler = logging.FileHandler(
-            filename=self.log_dir_path / 'kale.log', mode='a')
->>>>>>> ef6a3e38
+            filename=self.log_dir_path.__str__() + '/kale.log', mode='a')
         file_handler.setFormatter(formatter)
         file_handler.setLevel(logging.DEBUG)
 
@@ -245,12 +241,8 @@
         dev env in pipeline steps
         """
         # used to set container step working dir same as current environment
-<<<<<<< HEAD
-        self.pipeline_metadata['abs_working_dir'] = os.path.dirname(os.path.abspath(self.source_path.__str__()))
-=======
         self.pipeline_metadata['abs_working_dir'] = os.path.dirname(
-            os.path.abspath(self.source_path))
->>>>>>> ef6a3e38
+            os.path.abspath(self.source_path.__str__()))
 
         # When running inside a Kubeflow Notebook Server we can detect the
         # running docker image and use it as default in the pipeline steps.
@@ -302,12 +294,8 @@
 
         # generate full kfp pipeline definition
         kfp_code = generate_code.gen_kfp_code(nb_graph=pipeline_graph,
-<<<<<<< HEAD
-                                              nb_path=os.path.abspath(self.source_path.__str__()),
-=======
                                               nb_path=os.path.abspath(
-                                                  self.source_path),
->>>>>>> ef6a3e38
+                                                  self.source_path.__str__()),
                                               pipeline_parameters=pipeline_parameters,
                                               metadata=self.pipeline_metadata,
                                               auto_snapshot=self.auto_snapshot)
